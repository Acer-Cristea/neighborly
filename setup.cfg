--- conflicted
+++ resolved
@@ -25,10 +25,7 @@
     pydantic ==1.8.2
     numpy
     PyYAML
-<<<<<<< HEAD
-=======
     cityhash
->>>>>>> 04ae5a88
 
 [options.packages.find]
 where = src
